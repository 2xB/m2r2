--- conflicted
+++ resolved
@@ -1,10 +1,7 @@
-<<<<<<< HEAD
 ### Version 0.3.3 (2022-08-11)
 * Drop support for all python versions prior to 3.7
 * Upgrade to docutils 0.19
 
-=======
->>>>>>> d1696447
 ### Version 0.3.2 (2021-12-10)
 * Pin mistune version
 
